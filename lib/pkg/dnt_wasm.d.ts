--- conflicted
+++ resolved
@@ -14,17 +14,10 @@
   readonly __wbindgen_malloc: (a: number) => number;
   readonly __wbindgen_realloc: (a: number, b: number, c: number) => number;
   readonly __wbindgen_export_2: WebAssembly.Table;
-<<<<<<< HEAD
-  readonly _dyn_core__ops__function__FnMut__A____Output___R_as_wasm_bindgen__closure__WasmClosure___describe__invoke__habc09a3017c382f7: (a: number, b: number, c: number) => void;
-  readonly __wbindgen_free: (a: number, b: number) => void;
-  readonly __wbindgen_exn_store: (a: number) => void;
-  readonly wasm_bindgen__convert__closures__invoke2_mut__h2d0ac1c5fda7844e: (a: number, b: number, c: number, d: number) => void;
-=======
   readonly _dyn_core__ops__function__FnMut__A____Output___R_as_wasm_bindgen__closure__WasmClosure___describe__invoke__h3135ff0eee936687: (a: number, b: number, c: number) => void;
   readonly __wbindgen_free: (a: number, b: number) => void;
   readonly __wbindgen_exn_store: (a: number) => void;
   readonly wasm_bindgen__convert__closures__invoke2_mut__h47be2242cc17f0e4: (a: number, b: number, c: number, d: number) => void;
->>>>>>> 1c9b2c58
 }
 
 /**
