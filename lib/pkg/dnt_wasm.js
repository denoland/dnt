--- conflicted
+++ resolved
@@ -200,11 +200,7 @@
     return real;
 }
 function __wbg_adapter_24(arg0, arg1, arg2) {
-<<<<<<< HEAD
-    wasm._dyn_core__ops__function__FnMut__A____Output___R_as_wasm_bindgen__closure__WasmClosure___describe__invoke__habc09a3017c382f7(arg0, arg1, addHeapObject(arg2));
-=======
     wasm._dyn_core__ops__function__FnMut__A____Output___R_as_wasm_bindgen__closure__WasmClosure___describe__invoke__h3135ff0eee936687(arg0, arg1, addHeapObject(arg2));
->>>>>>> 1c9b2c58
 }
 
 /**
@@ -224,11 +220,7 @@
     }
 }
 function __wbg_adapter_42(arg0, arg1, arg2, arg3) {
-<<<<<<< HEAD
-    wasm.wasm_bindgen__convert__closures__invoke2_mut__h2d0ac1c5fda7844e(arg0, arg1, addHeapObject(arg2), addHeapObject(arg3));
-=======
     wasm.wasm_bindgen__convert__closures__invoke2_mut__h47be2242cc17f0e4(arg0, arg1, addHeapObject(arg2), addHeapObject(arg3));
->>>>>>> 1c9b2c58
 }
 
 async function load(module, imports) {
@@ -415,13 +407,8 @@
     imports.wbg.__wbindgen_throw = function(arg0, arg1) {
         throw new Error(getStringFromWasm0(arg0, arg1));
     };
-<<<<<<< HEAD
-    imports.wbg.__wbindgen_closure_wrapper404 = function(arg0, arg1, arg2) {
-        var ret = makeMutClosure(arg0, arg1, 157, __wbg_adapter_24);
-=======
     imports.wbg.__wbindgen_closure_wrapper443 = function(arg0, arg1, arg2) {
         var ret = makeMutClosure(arg0, arg1, 194, __wbg_adapter_24);
->>>>>>> 1c9b2c58
         return addHeapObject(ret);
     };
 
