--- conflicted
+++ resolved
@@ -407,13 +407,8 @@
     imports.wbg.__wbindgen_throw = function(arg0, arg1) {
         throw new Error(getStringFromWasm0(arg0, arg1));
     };
-<<<<<<< HEAD
-    imports.wbg.__wbindgen_closure_wrapper564 = function(arg0, arg1, arg2) {
-        var ret = makeMutClosure(arg0, arg1, 207, __wbg_adapter_24);
-=======
     imports.wbg.__wbindgen_closure_wrapper573 = function(arg0, arg1, arg2) {
         var ret = makeMutClosure(arg0, arg1, 209, __wbg_adapter_24);
->>>>>>> efa91c47
         return addHeapObject(ret);
     };
 
