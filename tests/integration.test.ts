--- conflicted
+++ resolved
@@ -4,12 +4,8 @@
   assertEquals,
   assertRejects,
   assertStringIncludes,
-<<<<<<< HEAD
-} from "https://deno.land/std@0.119.0/testing/asserts.ts";
+} from "https://deno.land/std@0.140.0/testing/asserts.ts";
 import { ShimValue } from "../lib/shims.ts";
-=======
-} from "https://deno.land/std@0.140.0/testing/asserts.ts";
->>>>>>> 71395ddb
 import { build, BuildOptions, ShimOptions } from "../mod.ts";
 
 const versions = {
