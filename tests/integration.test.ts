// Copyright 2018-2023 the Deno authors. All rights reserved. MIT license.

import {
  assertEquals,
  assertRejects,
  assertStringIncludes,
} from "https://deno.land/std@0.182.0/testing/asserts.ts";
import { ShimValue } from "../lib/shims.ts";
import { build, BuildOptions, ShimOptions } from "../mod.ts";
import { path } from "../lib/mod.deps.ts";

const versions = {
  denoShim: "~0.15.0",
  denoTestShim: "~0.4.0",
  cryptoShim: "~0.3.1",
  domExceptionShim: "^4.0.0",
  domExceptionShimTypes: "^4.0.0",
  promptsShim: "~0.1.0",
  timersShim: "~0.1.0",
  weakRefSham: "~0.1.0",
  undici: "^5.21.0",
  picocolors: "^1.0.0",
  nodeTypes: "^18.11.9",
  tsLib: "^2.4.1",
};

Deno.test("should throw because both scriptModule and esModule are false", async () => {
  await assertRejects(() =>
    runTest("test_project", {
      entryPoints: ["mod.ts"],
      outDir: "./npm",
      scriptModule: false,
      esModule: false,
      shims: {
        ...getAllShimOptions(false),
        deno: "dev",
        weakRef: true,
      },
      package: {
        name: "add",
        version: "1.0.0",
      },
    })
  );
});

Deno.test("should build test project", async () => {
  await runTest("test_project", {
    entryPoints: ["mod.ts"],
    outDir: "./npm",
    shims: {
      ...getAllShimOptions(false),
      deno: "dev",
      weakRef: true,
    },
    package: {
      name: "add",
      version: "1.0.0",
    },
    compilerOptions: {
      importHelpers: true,
    },
  }, (output) => {
    output.assertNotExists("script/mod.js.map");
    output.assertNotExists("esm/mod.js.map");
    assertEquals(output.packageJson, {
      name: "add",
      version: "1.0.0",
      main: "./script/mod.js",
      module: "./esm/mod.js",
      exports: {
        ".": {
          import: "./esm/mod.js",
          require: "./script/mod.js",
        },
      },
      scripts: {
        test: "node test_runner.js",
      },
      dependencies: {
        tslib: versions.tsLib,
      },
      devDependencies: {
        "@types/node": versions.nodeTypes,
        picocolors: versions.picocolors,
        "@deno/shim-deno": versions.denoShim,
        "@deno/sham-weakref": versions.weakRefSham,
      },
    });
    assertEquals(
      output.npmIgnore,
      `src/
esm/mod.test.js
script/mod.test.js
types/mod.test.d.ts
esm/deps/deno.land/std@0.182.0/fmt/colors.js
script/deps/deno.land/std@0.182.0/fmt/colors.js
types/deps/deno.land/std@0.182.0/fmt/colors.d.ts
esm/deps/deno.land/std@0.182.0/testing/_diff.js
script/deps/deno.land/std@0.182.0/testing/_diff.js
types/deps/deno.land/std@0.182.0/testing/_diff.d.ts
esm/deps/deno.land/std@0.182.0/testing/_format.js
script/deps/deno.land/std@0.182.0/testing/_format.js
types/deps/deno.land/std@0.182.0/testing/_format.d.ts
esm/deps/deno.land/std@0.182.0/testing/asserts.js
script/deps/deno.land/std@0.182.0/testing/asserts.js
types/deps/deno.land/std@0.182.0/testing/asserts.d.ts
esm/_dnt.test_shims.js
script/_dnt.test_shims.js
types/_dnt.test_shims.d.ts
test_runner.js
yarn.lock
pnpm-lock.yaml
`,
    );
  });
});

Deno.test("should build test project without esm", async () => {
  await runTest("test_project", {
    entryPoints: ["mod.ts"],
    esModule: false,
    declaration: "separate",
    outDir: "./npm",
    shims: {
      ...getAllShimOptions(false),
      deno: "dev",
      weakRef: true,
    },
    package: {
      name: "add",
      version: "1.0.0",
    },
    compilerOptions: {
      importHelpers: true,
    },
  }, (output) => {
    output.assertNotExists("script/mod.js.map");
    output.assertNotExists("esm/mod.js.map");
    assertEquals(output.packageJson, {
      name: "add",
      version: "1.0.0",
      main: "./script/mod.js",
      scripts: {
        test: "node test_runner.js",
      },
      types: "./types/mod.d.ts",
      dependencies: {
        tslib: versions.tsLib,
      },
      devDependencies: {
        "@types/node": versions.nodeTypes,
        picocolors: versions.picocolors,
        "@deno/shim-deno": versions.denoShim,
        "@deno/sham-weakref": versions.weakRefSham,
      },
    });
    assertEquals(
      output.npmIgnore,
      `src/
script/mod.test.js
types/mod.test.d.ts
script/deps/deno.land/std@0.182.0/fmt/colors.js
types/deps/deno.land/std@0.182.0/fmt/colors.d.ts
script/deps/deno.land/std@0.182.0/testing/_diff.js
types/deps/deno.land/std@0.182.0/testing/_diff.d.ts
script/deps/deno.land/std@0.182.0/testing/_format.js
types/deps/deno.land/std@0.182.0/testing/_format.d.ts
script/deps/deno.land/std@0.182.0/testing/asserts.js
types/deps/deno.land/std@0.182.0/testing/asserts.d.ts
script/_dnt.test_shims.js
types/_dnt.test_shims.d.ts
test_runner.js
yarn.lock
pnpm-lock.yaml
`,
    );
  });
});

Deno.test("should build with all options off", async () => {
  await runTest("test_project", {
    entryPoints: ["mod.ts"],
    outDir: "./npm",
    shims: {
      ...getAllShimOptions(false),
      deno: {
        test: true,
      },
    },
    typeCheck: false,
    scriptModule: false,
    declaration: false,
    test: false,
    package: {
      name: "add",
      version: "1.0.0",
    },
  }, (output) => {
    assertEquals(output.packageJson, {
      name: "add",
      version: "1.0.0",
      module: "./esm/mod.js",
      exports: {
        ".": {
          import: "./esm/mod.js",
        },
      },
      devDependencies: {
        "@types/node": versions.nodeTypes,
      },
    });

    output.assertNotExists("script/mod.js");
    output.assertNotExists("types/mod.js");

    // This doesn't include the test files because they're not analyzed for in this scenario.
    assertEquals(
      output.npmIgnore,
      `src/
test_runner.js
yarn.lock
pnpm-lock.yaml
`,
    );
  });
});

Deno.test("should build umd module", async () => {
  await runTest("test_project", {
    entryPoints: ["mod.ts"],
    outDir: "./npm",
    shims: {
      deno: "dev",
    },
    scriptModule: "umd",
    package: {
      name: "add",
      version: "1.0.0",
    },
  }, (output) => {
    const fileText = output.getFileText("script/mod.js");
    assertStringIncludes(fileText, "(function (factory) {");
  });
});

Deno.test("should build test project with declarations inline by default", async () => {
  const options = ["inline", undefined] as const;
  for (const declaration of options) {
    await runTest("test_project", {
      entryPoints: ["mod.ts"],
      outDir: "./npm",
      declaration,
      shims: {
        deno: "dev",
      },
      package: {
        name: "add",
        version: "1.0.0",
      },
<<<<<<< HEAD
      compilerOptions: {
        importHelpers: true,
=======
      devDependencies: {
        "@types/node": versions.nodeTypes,
        picocolors: versions.picocolors,
        "@deno/shim-deno": versions.denoShim,
>>>>>>> 0d999fb5
      },
    }, (output) => {
      output.assertNotExists("script/mod.js.map");
      output.assertNotExists("esm/mod.js.map");
      output.assertNotExists("types/mod.d.ts");
      output.assertExists("script/mod.d.ts");
      output.assertExists("esm/mod.d.ts");
      assertEquals(output.packageJson, {
        name: "add",
        version: "1.0.0",
        main: "./script/mod.js",
        module: "./esm/mod.js",
        exports: {
          ".": {
            import: "./esm/mod.js",
            require: "./script/mod.js",
          },
        },
        scripts: {
          test: "node test_runner.js",
        },
        dependencies: {
          tslib: versions.tsLib,
        },
        devDependencies: {
          "@types/node": versions.nodeTypes,
          chalk: versions.chalk,
          "@deno/shim-deno": versions.denoShim,
        },
      });
    });
  }
});

Deno.test("should build bin project", async () => {
  await runTest("test_project", {
    entryPoints: [{
      kind: "bin",
      name: "add",
      path: "./mod.ts",
    }],
    shims: {
      ...getAllShimOptions(false),
      deno: "dev",
    },
    outDir: "./npm",
    package: {
      name: "add",
      version: "1.0.0",
    },
  }, (output) => {
    assertEquals(output.packageJson, {
      name: "add",
      version: "1.0.0",
      bin: {
        add: "./esm/mod.js",
      },
      scripts: {
        test: "node test_runner.js",
      },
      devDependencies: {
        "@types/node": versions.nodeTypes,
        picocolors: versions.picocolors,
        "@deno/shim-deno": versions.denoShim,
      },
    });
    const expectedText = "#!/usr/bin/env node\n";
    assertEquals(
      output.getFileText("script/mod.js").substring(0, expectedText.length),
      expectedText,
    );
    assertEquals(
      output.getFileText("esm/mod.js").substring(0, expectedText.length),
      expectedText,
    );
  });
});

Deno.test("should run tests when using @deno/shim-deno-test shim", async () => {
  await runTest("test_project", {
    entryPoints: ["mod.ts"],
    outDir: "./npm",
    shims: {
      ...getAllShimOptions(false),
      deno: {
        test: "dev",
      },
      weakRef: true,
    },
    package: {
      name: "add",
      version: "1.0.0",
    },
    compilerOptions: {
      target: "ES2019", // node 12
      importHelpers: true,
    },
  }, (output) => {
    output.assertNotExists("script/mod.js.map");
    output.assertNotExists("esm/mod.js.map");
    assertEquals(output.packageJson.devDependencies, {
      "@types/node": versions.nodeTypes,
      picocolors: versions.picocolors,
      "@deno/shim-deno-test": versions.denoTestShim,
      "@deno/sham-weakref": versions.weakRefSham,
    });
  });
});

Deno.test("error for TLA when emitting CommonJS", async () => {
  await assertRejects(() =>
    runTest("tla_project", {
      entryPoints: ["mod.ts"],
      shims: {
        ...getAllShimOptions(false),
        deno: "dev",
      },
      outDir: "./npm",
      package: {
        name: "add",
        version: "1.0.0",
      },
    })
  );
});

Deno.test("not error for TLA when not using CommonJS", async () => {
  await runTest("tla_project", {
    entryPoints: ["mod.ts"],
    declaration: "separate",
    shims: {
      ...getAllShimOptions(false),
      deno: "dev",
    },
    outDir: "./npm",
    scriptModule: false, // ok, because cjs is disabled now
    package: {
      name: "add",
      version: "1.0.0",
    },
  }, (output) => {
    assertEquals(output.packageJson, {
      name: "add",
      version: "1.0.0",
      module: "./esm/mod.js",
      exports: {
        ".": {
          import: {
            types: "./types/mod.d.ts",
            default: "./esm/mod.js",
          },
        },
      },
      scripts: {
        test: "node test_runner.js",
      },
      types: "./types/mod.d.ts",
      devDependencies: {
        "@types/node": versions.nodeTypes,
        picocolors: versions.picocolors,
        "@deno/shim-deno": versions.denoShim,
      },
    });
  });
});

Deno.test("should build with source maps", async () => {
  await runTest("test_project", {
    entryPoints: ["mod.ts"],
    outDir: "./npm",
    shims: {
      ...getAllShimOptions(false),
      deno: "dev",
    },
    package: {
      name: "add",
      version: "1.0.0",
    },
    compilerOptions: {
      sourceMap: true,
    },
  }, (output) => {
    output.assertExists("script/mod.js.map");
    output.assertExists("esm/mod.js.map");
    assertEquals(
      output.npmIgnore,
      `esm/mod.test.js
esm/mod.test.js.map
script/mod.test.js
script/mod.test.js.map
types/mod.test.d.ts
esm/deps/deno.land/std@0.182.0/fmt/colors.js
esm/deps/deno.land/std@0.182.0/fmt/colors.js.map
script/deps/deno.land/std@0.182.0/fmt/colors.js
script/deps/deno.land/std@0.182.0/fmt/colors.js.map
types/deps/deno.land/std@0.182.0/fmt/colors.d.ts
esm/deps/deno.land/std@0.182.0/testing/_diff.js
esm/deps/deno.land/std@0.182.0/testing/_diff.js.map
script/deps/deno.land/std@0.182.0/testing/_diff.js
script/deps/deno.land/std@0.182.0/testing/_diff.js.map
types/deps/deno.land/std@0.182.0/testing/_diff.d.ts
esm/deps/deno.land/std@0.182.0/testing/_format.js
esm/deps/deno.land/std@0.182.0/testing/_format.js.map
script/deps/deno.land/std@0.182.0/testing/_format.js
script/deps/deno.land/std@0.182.0/testing/_format.js.map
types/deps/deno.land/std@0.182.0/testing/_format.d.ts
esm/deps/deno.land/std@0.182.0/testing/asserts.js
esm/deps/deno.land/std@0.182.0/testing/asserts.js.map
script/deps/deno.land/std@0.182.0/testing/asserts.js
script/deps/deno.land/std@0.182.0/testing/asserts.js.map
types/deps/deno.land/std@0.182.0/testing/asserts.d.ts
esm/_dnt.test_shims.js
esm/_dnt.test_shims.js.map
script/_dnt.test_shims.js
script/_dnt.test_shims.js.map
types/_dnt.test_shims.d.ts
test_runner.js
yarn.lock
pnpm-lock.yaml
`,
    );
  });
});

Deno.test("should build with package mappings", async () => {
  await runTest("package_mappings_project", {
    entryPoints: ["mod.ts"],
    outDir: "./npm",
    declaration: "separate",
    shims: {
      ...getAllShimOptions(false),
      deno: "dev",
    },
    package: {
      name: "mappings",
      version: "1.2.3",
    },
    mappings: {
      "https://deno.land/x/code_block_writer@11.0.0/mod.ts": {
        name: "code-block-writer",
        version: "=11.0.0",
      },
    },
  }, (output) => {
    assertEquals(output.packageJson, {
      name: "mappings",
      version: "1.2.3",
      main: "./script/mod.js",
      module: "./esm/mod.js",
      exports: {
        ".": {
          import: {
            types: "./types/mod.d.ts",
            default: "./esm/mod.js",
          },
          require: {
            types: "./types/mod.d.ts",
            default: "./script/mod.js",
          },
        },
      },
      scripts: {
        test: "node test_runner.js",
      },
      types: "./types/mod.d.ts",
      dependencies: {
        "using-statement": "^0.4",
        "code-block-writer": "=11.0.0",
      },
      devDependencies: {
        "@types/node": versions.nodeTypes,
        picocolors: versions.picocolors,
        "@deno/shim-deno": versions.denoShim,
      },
    });
    assertEquals(
      output.npmIgnore,
      `src/
esm/mod.test.js
script/mod.test.js
types/mod.test.d.ts
esm/_dnt.test_shims.js
script/_dnt.test_shims.js
types/_dnt.test_shims.d.ts
test_runner.js
yarn.lock
pnpm-lock.yaml
`,
    );
  });
});

Deno.test("should build with peer depependencies in mappings", async () => {
  await runTest("package_mappings_project", {
    entryPoints: ["mod.ts"],
    outDir: "./npm",
    declaration: "separate",
    shims: {
      deno: "dev",
    },
    package: {
      name: "mappings",
      version: "1.2.3",
    },
    mappings: {
      "https://deno.land/x/code_block_writer@11.0.0/mod.ts": {
        name: "code-block-writer",
        version: "=11.0.0",
        peerDependency: true,
      },
    },
  }, (output) => {
    assertEquals(output.packageJson, {
      name: "mappings",
      version: "1.2.3",
      main: "./script/mod.js",
      module: "./esm/mod.js",
      exports: {
        ".": {
          import: {
            types: "./types/mod.d.ts",
            default: "./esm/mod.js",
          },
          require: {
            types: "./types/mod.d.ts",
            default: "./script/mod.js",
          },
        },
      },
      scripts: {
        test: "node test_runner.js",
      },
      types: "./types/mod.d.ts",
      peerDependencies: {
        "code-block-writer": "=11.0.0",
      },
      dependencies: {
        "using-statement": "^0.4",
      },
      devDependencies: {
        "@types/node": versions.nodeTypes,
        picocolors: versions.picocolors,
        "@deno/shim-deno": versions.denoShim,
      },
    });
  });
});

Deno.test("should build shim project with everything enabled", async () => {
  await runTest("shim_project", {
    entryPoints: ["mod.ts"],
    outDir: "./npm",
    shims: {
      ...getAllShimOptions(true),
      custom: [{
        module: "./ArrayBuffer.ts",
        globalNames: ["ArrayBuffer"],
      }],
    },
    package: {
      name: "shim-package",
      version: "1.0.0",
    },
  }, (output) => {
    assertEquals(output.packageJson.dependencies, {
      "@deno/shim-crypto": versions.cryptoShim,
      "@deno/shim-deno": versions.denoShim,
      "@deno/shim-prompts": versions.promptsShim,
      "@deno/shim-timers": versions.timersShim,
      "domexception": versions.domExceptionShim,
      "undici": versions.undici,
    });
    assertEquals(output.packageJson.devDependencies, {
      "@types/domexception": versions.domExceptionShimTypes,
      "@types/node": versions.nodeTypes,
      "picocolors": versions.picocolors,
    });
  });
});

Deno.test("should build shim project when using node-fetch", async () => {
  // try a custom shim
  await runTest("shim_project", {
    entryPoints: ["mod.ts"],
    outDir: "./npm",
    scriptModule: false,
    shims: {
      ...getAllShimOptions(true),
      undici: false,
      custom: [{
        package: {
          name: "undici",
          version: versions.undici,
        },
        globalNames: [
          // without fetch
          "File",
          "FormData",
          "Headers",
          "Request",
          "Response",
        ],
      }, {
        package: {
          name: "node-fetch",
          version: "~3.1.0",
        },
        globalNames: [{
          name: "fetch",
          exportName: "default",
        }, {
          name: "RequestInit",
          typeOnly: true,
        }],
      }, {
        module: "ArrayBuffer.ts",
        globalNames: ["ArrayBuffer"],
      }],
    },
    package: {
      name: "shim-package",
      version: "1.0.0",
    },
  }, (output) => {
    assertEquals(output.packageJson.dependencies, {
      "@deno/shim-crypto": versions.cryptoShim,
      "@deno/shim-deno": versions.denoShim,
      "@deno/shim-prompts": versions.promptsShim,
      "@deno/shim-timers": versions.timersShim,
      "domexception": versions.domExceptionShim,
      "undici": versions.undici,
      "node-fetch": "~3.1.0",
    });
    const expectedText = `import { Deno } from "@deno/shim-deno";
export { Deno } from "@deno/shim-deno";
import { Blob } from "buffer";
export { Blob } from "buffer";
import { crypto } from "@deno/shim-crypto";
export { crypto, type Crypto, type SubtleCrypto, type AlgorithmIdentifier, type Algorithm, type RsaOaepParams, type BufferSource, type AesCtrParams, type AesCbcParams, type AesGcmParams, type CryptoKey, type KeyAlgorithm, type KeyType, type KeyUsage, type EcdhKeyDeriveParams, type HkdfParams, type HashAlgorithmIdentifier, type Pbkdf2Params, type AesDerivedKeyParams, type HmacImportParams, type JsonWebKey, type RsaOtherPrimesInfo, type KeyFormat, type RsaHashedKeyGenParams, type RsaKeyGenParams, type BigInteger, type EcKeyGenParams, type NamedCurve, type CryptoKeyPair, type AesKeyGenParams, type HmacKeyGenParams, type RsaHashedImportParams, type EcKeyImportParams, type AesKeyAlgorithm, type RsaPssParams, type EcdsaParams } from "@deno/shim-crypto";
import { alert, confirm, prompt } from "@deno/shim-prompts";
export { alert, confirm, prompt } from "@deno/shim-prompts";
import { setInterval, setTimeout } from "@deno/shim-timers";
export { setInterval, setTimeout } from "@deno/shim-timers";
import { default as DOMException } from "domexception";
export { default as DOMException } from "domexception";
import { File, FormData, Headers, Request, Response } from "undici";
export { File, FormData, Headers, Request, Response } from "undici";
import { default as fetch } from "node-fetch";
export { default as fetch, type RequestInit } from "node-fetch";
import { ArrayBuffer } from "./ArrayBuffer.js";
export { ArrayBuffer } from "./ArrayBuffer.js";

const dntGlobals = {
  Deno,
  Blob,
  crypto,
  alert,
  confirm,
  prompt,
  setInterval,
  setTimeout,
  DOMException,
  File,
  FormData,
  Headers,
  Request,
  Response,
  fetch,
  ArrayBuffer,
};
export const dntGlobalThis = createMergeProxy(globalThis, dntGlobals);
`;
    assertEquals(
      output.getFileText("src/_dnt.shims.ts").substring(0, expectedText.length),
      expectedText,
    );
    output.assertExists("esm/_dnt.shims.js");
  });
});

Deno.test("should build and test polyfill project", async () => {
  await runTest("polyfill_project", {
    // also test out providing a file url for these
    entryPoints: [
      path.toFileUrl(path.resolve("./tests/polyfill_project/mod.ts"))
        .toString(),
    ],
    outDir: path.toFileUrl(path.resolve("./tests/polyfill_project/npm/"))
      .toString(),
    shims: {
      ...getAllShimOptions(false),
      deno: "dev",
    },
    package: {
      name: "polyfill-package",
      version: "1.0.0",
    },
  }, (output) => {
    output.assertExists("esm/_dnt.polyfills.js");
  });

  await runTest("polyfill_project", {
    entryPoints: ["mod.ts"],
    outDir: "./npm",
    shims: {
      ...getAllShimOptions(false),
      deno: "dev",
    },
    package: {
      name: "polyfill-package",
      version: "1.0.0",
    },
    compilerOptions: {
      // ensure it works with the latest declarations enabled
      lib: ["esnext", "dom"],
    },
  }, (output) => {
    output.assertExists("esm/_dnt.polyfills.js");
  });
});

Deno.test("should build and test the array find last polyfill project", async () => {
  await runTest("polyfill_array_find_last_project", {
    entryPoints: ["mod.ts"],
    outDir: "./npm",
    shims: {
      ...getAllShimOptions(false),
      deno: "dev",
    },
    package: {
      name: "polyfill-package",
      version: "1.0.0",
    },
  }, (output) => {
    output.assertExists("esm/_dnt.polyfills.js");
  });
});

Deno.test("should build and test module mappings files project", async () => {
  await runTest("module_mappings_project", {
    entryPoints: ["mod.ts"],
    outDir: "./npm",
    shims: {
      ...getAllShimOptions(false),
      deno: "dev",
    },
    package: {
      name: "node-files-package",
      version: "1.0.0",
    },
    mappings: {
      "./output.deno.ts": "./output.node.ts",
    },
  }, (output) => {
    output.assertExists("esm/output.node.js");
    output.assertNotExists("esm/output.deno.js");
  });
});

Deno.test("should handle json modules", async () => {
  await runTest("json_module_project", {
    entryPoints: ["mod.ts"],
    outDir: "./npm",
    shims: {
      ...getAllShimOptions(false),
      deno: "dev",
    },
    package: {
      name: "json-module-package",
      version: "1.0.0",
    },
    compilerOptions: {
      target: "ES2015",
    },
  }, (output) => {
    output.assertNotExists("esm/data.json");
    output.assertExists("esm/data.js");
  });
});

Deno.test("should build project with another package manager", async () => {
  await runTest("test_project", {
    entryPoints: ["mod.ts"],
    outDir: "./npm",
    shims: {
      ...getAllShimOptions(false),
      deno: "dev",
    },
    package: {
      name: "add",
      version: "1.0.0",
    },
    packageManager: "yarn",
    typeCheck: false,
    scriptModule: false,
    declaration: false,
  }, (output) => {
    output.assertExists("yarn.lock");
    output.assertNotExists("package-lock.json");
  });
});

Deno.test("should build the import map project", async () => {
  await runTest("import_map_project", {
    entryPoints: ["mod.ts"],
    importMap: "./import_map.json",
    testPattern: "**/*_testfile.ts",
    outDir: "./npm",
    shims: {
      ...getAllShimOptions(false),
      deno: "dev",
    },
    package: {
      name: "add",
      version: "1.0.0",
    },
    typeCheck: true,
  }, (_output) => {
  });
});

Deno.test("should shim web sockets", { ignore: true }, async () => {
  await runTest("web_socket_project", {
    entryPoints: ["mod.ts"],
    outDir: "./npm",
    shims: {
      deno: "dev",
      webSocket: true,
    },
    package: {
      name: "server",
      version: "1.0.0",
    },
  });
});

Deno.test("should build undici project", async () => {
  await runTest("undici_project", {
    entryPoints: ["mod.ts"],
    outDir: "./npm",
    shims: {
      undici: true,
    },
    package: {
      name: "undici-project",
      version: "1.0.0",
    },
  });
});

Deno.test("should build and type check node types project", async () => {
  await runTest("node_types_project", {
    scriptModule: false,
    test: false,
    entryPoints: ["main.ts"],
    outDir: "./npm",
    shims: {
      // see issue 185
      custom: [{
        globalNames: ["TextEncoder", "TextDecoder"],
        module: "util",
      }],
    },
    package: {
      name: "node_types",
      version: "0.0.0",
      devDependencies: {
        "@types/node": versions.nodeTypes,
      },
    },
  });
});

Deno.test("should build and type check declaration import project", async () => {
  await runTest("declaration_import_project", {
    test: false,
    entryPoints: ["mod.ts"],
    outDir: "./npm",
    shims: {},
    package: {
      name: "declaration_project",
      version: "0.0.0",
    },
  });
});

export interface Output {
  packageJson: any;
  npmIgnore: string;
  getFileText(filePath: string): string;
  assertExists(filePath: string): void;
  assertNotExists(filePath: string): void;
}

async function runTest(
  project:
    | "declaration_import_project"
    | "import_map_project"
    | "json_module_project"
    | "package_mappings_project"
    | "polyfill_project"
    | "polyfill_array_find_last_project"
    | "module_mappings_project"
    | "node_types_project"
    | "undici_project"
    | "shim_project"
    | "test_project"
    | "tla_project"
    | "web_socket_project",
  options: BuildOptions,
  checkOutput?: (output: Output) => Promise<void> | void,
) {
  const originalCwd = Deno.cwd();
  const outDirPath = options.outDir.startsWith("file:")
    ? path.fromFileUrl(options.outDir)
    : options.outDir;
  Deno.chdir(`./tests/${project}`);
  try {
    await build(options);
    const getFileText = (filePath: string) => {
      return Deno.readTextFileSync(outDirPath + "/" + filePath);
    };
    if (checkOutput) {
      const packageJson = JSON.parse(getFileText("package.json"));
      const npmIgnore = getFileText(".npmignore");
      await checkOutput({
        packageJson,
        npmIgnore,
        getFileText,
        assertExists(filePath) {
          Deno.statSync("npm/" + filePath);
        },
        assertNotExists(filePath) {
          try {
            Deno.statSync("npm/" + filePath);
            throw new Error(`Found file at ${filePath}`);
          } catch (err) {
            if (!(err instanceof Deno.errors.NotFound)) {
              throw err;
            }
          }
        },
      });
    }
  } finally {
    try {
      Deno.removeSync(outDirPath, { recursive: true });
    } catch (err) {
      if (!(err instanceof Deno.errors.NotFound)) {
        console.error(`Error removing dir: ${err}`);
      }
    } finally {
      Deno.chdir(originalCwd);
    }
  }
}

function getAllShimOptions(value: ShimValue): ShimOptions {
  return {
    deno: value,
    timers: value,
    prompts: value,
    blob: value,
    crypto: value,
    domException: value,
    undici: value,
  };
}<|MERGE_RESOLUTION|>--- conflicted
+++ resolved
@@ -70,13 +70,20 @@
       module: "./esm/mod.js",
       exports: {
         ".": {
-          import: "./esm/mod.js",
-          require: "./script/mod.js",
+          import: {
+            types: "./types/mod.d.ts",
+            default: "./esm/mod.js",
+          },
+          require: {
+            types: "./types/mod.d.ts",
+            default: "./script/mod.js",
+          },
         },
       },
       scripts: {
         test: "node test_runner.js",
       },
+      types: "./types/mod.d.ts",
       dependencies: {
         tslib: versions.tsLib,
       },
@@ -120,7 +127,6 @@
   await runTest("test_project", {
     entryPoints: ["mod.ts"],
     esModule: false,
-    declaration: "separate",
     outDir: "./npm",
     shims: {
       ...getAllShimOptions(false),
@@ -244,61 +250,51 @@
   });
 });
 
-Deno.test("should build test project with declarations inline by default", async () => {
-  const options = ["inline", undefined] as const;
-  for (const declaration of options) {
-    await runTest("test_project", {
-      entryPoints: ["mod.ts"],
-      outDir: "./npm",
-      declaration,
-      shims: {
-        deno: "dev",
-      },
-      package: {
-        name: "add",
-        version: "1.0.0",
-      },
-<<<<<<< HEAD
-      compilerOptions: {
-        importHelpers: true,
-=======
+Deno.test("should build test project with declarations inline", async () => {
+  await runTest("test_project", {
+    entryPoints: ["mod.ts"],
+    outDir: "./npm",
+    declaration: "inline",
+    shims: {
+      deno: "dev",
+    },
+    package: {
+      name: "add",
+      version: "1.0.0",
+    },
+    compilerOptions: {
+      importHelpers: true,
+    },
+  }, (output) => {
+    output.assertNotExists("script/mod.js.map");
+    output.assertNotExists("esm/mod.js.map");
+    output.assertNotExists("types/mod.d.ts");
+    output.assertExists("script/mod.d.ts");
+    output.assertExists("esm/mod.d.ts");
+    assertEquals(output.packageJson, {
+      name: "add",
+      version: "1.0.0",
+      main: "./script/mod.js",
+      module: "./esm/mod.js",
+      exports: {
+        ".": {
+          import: "./esm/mod.js",
+          require: "./script/mod.js",
+        },
+      },
+      scripts: {
+        test: "node test_runner.js",
+      },
+      dependencies: {
+        tslib: versions.tsLib,
+      },
       devDependencies: {
         "@types/node": versions.nodeTypes,
         picocolors: versions.picocolors,
         "@deno/shim-deno": versions.denoShim,
->>>>>>> 0d999fb5
-      },
-    }, (output) => {
-      output.assertNotExists("script/mod.js.map");
-      output.assertNotExists("esm/mod.js.map");
-      output.assertNotExists("types/mod.d.ts");
-      output.assertExists("script/mod.d.ts");
-      output.assertExists("esm/mod.d.ts");
-      assertEquals(output.packageJson, {
-        name: "add",
-        version: "1.0.0",
-        main: "./script/mod.js",
-        module: "./esm/mod.js",
-        exports: {
-          ".": {
-            import: "./esm/mod.js",
-            require: "./script/mod.js",
-          },
-        },
-        scripts: {
-          test: "node test_runner.js",
-        },
-        dependencies: {
-          tslib: versions.tsLib,
-        },
-        devDependencies: {
-          "@types/node": versions.nodeTypes,
-          chalk: versions.chalk,
-          "@deno/shim-deno": versions.denoShim,
-        },
-      });
-    });
-  }
+      },
+    });
+  });
 });
 
 Deno.test("should build bin project", async () => {
@@ -396,7 +392,6 @@
 Deno.test("not error for TLA when not using CommonJS", async () => {
   await runTest("tla_project", {
     entryPoints: ["mod.ts"],
-    declaration: "separate",
     shims: {
       ...getAllShimOptions(false),
       deno: "dev",
@@ -495,7 +490,6 @@
   await runTest("package_mappings_project", {
     entryPoints: ["mod.ts"],
     outDir: "./npm",
-    declaration: "separate",
     shims: {
       ...getAllShimOptions(false),
       deno: "dev",
@@ -563,7 +557,6 @@
   await runTest("package_mappings_project", {
     entryPoints: ["mod.ts"],
     outDir: "./npm",
-    declaration: "separate",
     shims: {
       deno: "dev",
     },
